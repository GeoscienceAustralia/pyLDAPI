# -*- coding: utf-8 -*-
from abc import ABCMeta, abstractmethod
import json
from flask import Response, render_template
from rdflib import Graph, Namespace, URIRef, BNode, Literal, RDF, RDFS, XSD
from pyldapi.view import View
from pyldapi.exceptions import ViewsFormatsException


class Renderer(object, metaclass=ABCMeta):
    """
    Abstract class as a parent for classes that validate the views & formats for an API-delivered resource (typically
    either registers or objects) and also creates an 'alternates view' for them, based on all available views & formats.
    """

    RDF_MIMETYPES = ['text/turtle', 'application/rdf+xml', 'application/ld+json', 'text/n3', 'application/n-triples']
    RDF_SERIALIZER_MAP = {
        "text/turtle": "turtle",
        "text/n3": "n3",
        "application/n-triples": "nt",
        "application/ld+json": "json-ld",
        "application/rdf+xml": "xml",
        # Some common but incorrect mimetypes
        "application/rdf": "xml",
        "application/rdf xml": "xml",
        "application/json": "json-ld",
        "application/ld json": "json-ld",
        "text/ttl": "turtle",
        "text/ntriples": "nt",
        "text/n-triples": "nt",
        "text/plain": "nt",  # text/plain is the old/deprecated mimetype for n-triples
    }

    def __init__(self, request, uri, views, default_view_token, alternates_template=None):
        """
        Constructor

        :param request: Flask request object that triggered this class object's creation.
        :type request: :class:`flask.request`
        :param uri: The URI that triggered this API endpoint (can be via redirects but the main URI is needed).
        :type uri: str
        :param views: A dictionary of views available for this resource.
        :type views: dict (of :class:`.View` class objects)
        :param default_view_token: The ID of the default view (key of a view in the dictionary of :class:`.View` objects)
        :type default_view_token: str (a key in views)
        :param alternates_template: The Jinja2 template to use for rendering the HTML *alternates view*. If None, then it will default to try and use a template called :code:`alternates.html`.
        :type alternates_template: str

        .. seealso:: See the :class:`.View` class on how to create a dictionary of views.

        """
        self.request = request
        self.uri = uri

        # ensure alternates isn't hogged by user
        for k, v in views.items():
            if k == 'alternates':
                raise ViewsFormatsException(
                    'You must not manually add a view with token \'alternates\' as this is auto-created'
                )
        self.views = views

        # ensure that the default view is actually a given view
        if default_view_token not in self.views.keys():
            raise ViewsFormatsException(
                'The view token you specified for the default view is not in the list of views you supplied'
            )
        self.default_view_token = default_view_token
        self.alternates_template = alternates_template
        # auto-add in an Alternates view
        self.views['alternates'] = View(
            'Alternates',
            'The view that lists all other views',
            ['text/html', 'application/json', '_internal'] + self.RDF_MIMETYPES,
            'text/html',
            languages=['en'],  # default 'en' only for now
            namespace='https://promsns.org/def/alt'
        )

        # get view & format for this request, flag any errors but do not except out
        try:
            self.view = self._get_requested_view()
            try:
                self.format = self._get_requested_format()
                if self.format is None:
                    self.format = self.views[self.view].default_format

                self.language = self._get_requested_language()
                if self.language is None:
                    self.language = self.views[self.view].default_language
            except ViewsFormatsException as e:
                print(e)
                self.vf_error = str(e)
        except ViewsFormatsException as e:
            print(e)
            self.vf_error = str(e)

        self.headers = dict()

    def _get_accept_profiles_in_order(self):
        """
        Reads an Accept-Profile HTTP header and returns an array of Profile URIs in descending weighted order

        :return: List of URIs of accept profiles in descending request order
        :rtype: list
        """
        try:
            # split the header into individual URIs, with weights still attached
            profiles = self.request.headers['Accept-Profile'].split(',')
            # remove <, >, and \s
            profiles = [x.replace('<', '').replace('>', '').replace(' ', '').strip() for x in profiles]

            # split off any weights and sort by them with default weight = 1
            profiles = [(float(x.split(';')[1].replace('q=', '')) if len(x.split(';')) == 2 else 1, x.split(';')[0]) for x in profiles]

            # sort profiles by weight, heaviest first
            profiles.sort(reverse=True)

            return [x[1] for x in profiles]
        except Exception as e:
            raise ViewsFormatsException(
                'You have requested a profile using an Accept-Profile header that is incorrectly formatted.')

    def _get_available_profile_uris(self):
        uris = {}
        for k, view in self.views.items():
            uris[view.namespace] = k

        return uris

    def _get_best_accept_profile(self):
        profiles_requested = self._get_accept_profiles_in_order()
        profiles_available = self._get_available_profile_uris()

        for profile in profiles_requested:
            if profiles_available.get(profile):
                return profiles_available.get(profile)  # return the profile token

        return None  # if no match found

    def _get_accept_mediatypes_in_order(self):
        """
        Reads an Accept HTTP header and returns an array of Media Type string in descending weighted order

        :return: List of URIs of accept profiles in descending request order
        :rtype: list
        """
        try:
            # split the header into individual URIs, with weights still attached
            profiles = self.request.headers['Accept'].split(',')
            # remove \s
            profiles = [x.replace(' ', '').strip() for x in profiles]

            # split off any weights and sort by them with default weight = 1
            profiles = [(float(x.split(';')[1].replace('q=', '')) if len(x.split(';')) == 2 else 1, x.split(';')[0]) for x in profiles]

            # sort profiles by weight, heaviest first
            profiles.sort(reverse=True)

            return[x[1] for x in profiles]
        except Exception as e:
            raise ViewsFormatsException(
                'You have requested a Media Type using an Accept header that is incorrectly formatted.')

    def _get_available_mediatypes(self):
        return self.views[self.view].formats

    def _get_best_accept_mediatype(self):
        mediatypes_requested = self._get_accept_mediatypes_in_order()
        mediatypes_available = self._get_available_mediatypes()

        for mediatype in mediatypes_requested:
            if mediatype in mediatypes_available:
                return mediatype

        return None  # if no match found

    def _get_accept_languages_in_order(self):
        """
        Reads an Accept HTTP header and returns an array of Media Type string in descending weighted order

        :return: List of URIs of accept profiles in descending request order
        :rtype: list
        """
        try:
            # split the header into individual URIs, with weights still attached
            profiles = self.request.headers['Accept-Language'].split(',')
            # remove \s
            profiles = [x.replace(' ', '').strip() for x in profiles]

            # split off any weights and sort by them with default weight = 1
            profiles = [(float(x.split(';')[1].replace('q=', '')) if len(x.split(';')) == 2 else 1, x.split(';')[0]) for x in profiles]

            # sort profiles by weight, heaviest first
            profiles.sort(reverse=True)

            return[x[1] for x in profiles]
        except Exception as e:
            raise ViewsFormatsException(
                'You have requested a language using an Accept-Language header that is incorrectly formatted.')

    def _get_available_languages(self):
        return self.views[self.view].languages

    def _get_best_accept_language(self):
        languages_requested = self._get_accept_languages_in_order()
        languages_available = self._get_available_languages()

        for languages in languages_requested:
            if languages in languages_available:
                return languages

        return None  # if no match found

    def _get_requested_view(self):
        # if a particular _view is requested, if it's available, return it
        # the _view selector, coming first (before profile neg) will override profile neg, if both are set
        # if nothing is set, return default view (not HTTP 406)
        query_view = self.request.values.get('_view', None)
        if query_view is not None:
            requested_view = str(query_view).replace(' ', '+')
            if requested_view == "_internal":
                return requested_view
            if self.views.get(requested_view, None) is not None:
                return requested_view
            else:
                # TODO: determine whether or not to
                # silently return default view
                raise ViewsFormatsException(
                    'The requested view is not available for the resource for which it was requested')
        elif hasattr(self.request, 'headers'):
            if self.request.headers.get('Accept-Profile') is not None:
                h = self._get_best_accept_profile()
                return h if h is not None else self.default_view_token

        return self.default_view_token

    def _get_requested_format(self):
        # try Query String Argument
        query_format = self.request.values.get('_format', None)
        if query_format is not None:
            requested_format = str(query_format).replace(' ', '+')
            if requested_format == "_internal":
                return requested_format
            if requested_format in self.views[self.view].formats:
                return requested_format

            # TODO: determine whether or not to
            # silently return default format
            # else:
            #     raise ViewsFormatsException(
            #         'The requested format for the {} view is not available for the resource for which '
            #         'it was requested'.format(self.view))

        # try HTTP headers
        elif hasattr(self.request, 'headers'):
            if self.request.headers.get('Accept') is not None:
                h = self._get_best_accept_mediatype()
                return h if h is not None else self.views[self.view].default_format

        return self.views[self.view].default_format

    def _get_requested_language(self):
        query_lang = self.request.values.get('_lang', None)
        if query_lang is not None:
            # turn "en AU" into "en_AU" and turn "en+AU" into "en_AU"
            requested_lang = str(query_lang).replace(' ', '_').replace('+', '_')
            if requested_lang == "_internal":
                return requested_lang
            if requested_lang in self.views[self.view].languages:
                return requested_lang
            # TODO: determine whether or not to
            # silently return default lang
            # else:
            #     raise ViewsFormatsException(
            #         'The requested language for the {} view is not available for the resource for which '
            #         'it was requested'.format(self.view))

        # try HTTP headers
        elif hasattr(self.request, 'headers'):
            if self.request.headers.get('Accept-Language') is not None:
                h = self._get_best_accept_language()
                return h if h is not None else self.views[self.view].default_language

        return self.views[self.view].default_language

    def _make_alternates_view_headers(self):
        self.headers['Profile'] = 'https://promsns.org/def/alt'  # the profile of the Alternates View
        self.headers['Content-Type'] = self.format  # the format of the Alternates View

        # TODO: add in the list of all other available Profiles (views) here

    def _render_alternates_view(self):
<<<<<<< HEAD
        """
        Return a Flask Response object depending on the value assigned to :code:`self.format`.

        :return: A Flask Response object
        :rtype: :class:`flask.Response`
        """
        # TODO: Pass self.uri to here. WHY?
        # https://github.com/RDFLib/pyLDAPI/issues/3
=======
>>>>>>> 4e5fdaa6
        self._make_alternates_view_headers()
        if self.format == '_internal':
            return self
        if self.format == 'text/html':
            return self._render_alternates_view_html()
        elif self.format in Renderer.RDF_MIMETYPES:
            return self._render_alternates_view_rdf()
        else:  # application/json
            return self._render_alternates_view_json()

    def _render_alternates_view_html(self, template_context=None):
        views = {}
        for token, v in self.views.items():
            view = {'label': str(v.label), 'comment': str(v.comment),
                    'formats': tuple(f for f in v.formats if not f.startswith('_')),
                    'default_format': str(v.default_format),
                    'languages': v.languages if v.languages is not None else ['en'],
                    'default_language': str(v.default_language),
                    'namespace': str(v.namespace)}
            views[token] = view
        _template_context = {
            'uri': self.uri,
            'default_view_token': self.default_view_token,
            'views': views
        }
        if template_context is not None and isinstance(template_context, dict):
            _template_context.update(template_context)
        return Response(
            render_template(
                self.alternates_template or 'alternates.html',
                **_template_context
            ),
            headers=self.headers
        )

    def _generate_alternates_view_rdf(self):
        g = Graph()
        ALT = Namespace('http://promsns.org/def/alt#')
        g.bind('alt', ALT)

        DCT = Namespace('http://purl.org/dc/terms/')
        g.bind('dct', DCT)

        PROF = Namespace('https://w3c.github.io/dxwg/profiledesc#')
        g.bind('prof', PROF)

        for token, v in self.views.items():
            v_node = BNode()
            g.add((v_node, RDF.type, ALT.View))
            g.add((v_node, PROF.token, Literal(token, datatype=XSD.token)))
            g.add((v_node, RDFS.label, Literal(v.label, datatype=XSD.string)))
            g.add((v_node, RDFS.comment, Literal(v.comment, datatype=XSD.string)))
            for f in v.formats:
                if str(f).startswith('_'):  # ignore formats like `_internal`
                    continue
                g.add((v_node, URIRef(DCT + 'format'), URIRef('http://w3id.org/mediatype/' + f)))
            g.add((v_node, ALT.hasDefaultFormat, Literal(v.default_format, datatype=XSD.string)))
            if v.namespace is not None:
                g.add((v_node, DCT.conformsTo, URIRef(v.namespace)))
            g.add((URIRef(self.uri), ALT.view, v_node))

            if self.default_view_token == token:
                g.add((URIRef(self.uri), ALT.hasDefaultView, v_node))
        return g

    def _make_rdf_response(self, graph, mimetype=None, headers=None,
                           delete_graph=True):
        if headers is None:
            headers = self.headers
        serial_format = self.RDF_SERIALIZER_MAP.get(self.format, None)
        if serial_format is None:
            serial_format = "turtle"
            response_mimetype = "text/turtle"
        else:
            response_mimetype = self.format
        if mimetype is not None:
            # override mimetype?
            response_mimetype = mimetype
        response_text = graph.serialize(format=serial_format)
        if delete_graph:
            # destroy the triples in the triplestore, then delete the triplestore
            # this helps to prevent a memory leak in rdflib
            graph.store.remove((None, None, None))
            graph.destroy({})
            del graph
        return Response(response_text,
                        mimetype=response_mimetype, headers=headers)

    def _render_alternates_view_rdf(self):
        g = self._generate_alternates_view_rdf()
        return self._make_rdf_response(g)

    def _render_alternates_view_json(self):
        return Response(
            json.dumps({
                'uri': self.uri,
                'views': list(self.views.keys()),
                'default_view': self.default_view_token
            }),
            mimetype='application/json',
            headers=self.headers
        )

    def render(self):
<<<<<<< HEAD
        """
        Use the received view and format to create a response back to the client.

        This is an abstract method.

        .. note:: The :class:`pyldapi.Renderer.render` requires you to implement your own business logic to render custom responses back to the client using :func:`flask.render_template` or :class:`flask.Response` object.
        """
        pass
=======
        if self.view == 'alternates':
            return self._render_alternates_view()
        return None
>>>>>>> 4e5fdaa6
<|MERGE_RESOLUTION|>--- conflicted
+++ resolved
@@ -291,7 +291,6 @@
         # TODO: add in the list of all other available Profiles (views) here
 
     def _render_alternates_view(self):
-<<<<<<< HEAD
         """
         Return a Flask Response object depending on the value assigned to :code:`self.format`.
 
@@ -300,8 +299,7 @@
         """
         # TODO: Pass self.uri to here. WHY?
         # https://github.com/RDFLib/pyLDAPI/issues/3
-=======
->>>>>>> 4e5fdaa6
+
         self._make_alternates_view_headers()
         if self.format == '_internal':
             return self
@@ -406,7 +404,6 @@
         )
 
     def render(self):
-<<<<<<< HEAD
         """
         Use the received view and format to create a response back to the client.
 
@@ -414,9 +411,6 @@
 
         .. note:: The :class:`pyldapi.Renderer.render` requires you to implement your own business logic to render custom responses back to the client using :func:`flask.render_template` or :class:`flask.Response` object.
         """
-        pass
-=======
         if self.view == 'alternates':
             return self._render_alternates_view()
-        return None
->>>>>>> 4e5fdaa6
+        return None