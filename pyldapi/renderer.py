--- conflicted
+++ resolved
@@ -16,13 +16,8 @@
     either registers or objects) and also creates an 'alternates profile' for them, based on all available profiles & mediatypes.
     """
 
-<<<<<<< HEAD
-    RDF_MIMETYPES = ['text/turtle', 'application/rdf+xml',  'application/ld+json', 'text/n3', 'application/n-triples']
-    RDF_SERIALIZER_MAP = {
-=======
     RDF_MEDIA_TYPES = ['text/turtle', 'application/rdf+xml', 'application/ld+json', 'text/n3', 'application/n-triples']
     RDF_SERIALIZER_TYPES_MAP = {
->>>>>>> e778a342
         "text/turtle": "turtle",
         "text/n3": "n3",
         "application/n-triples": "nt",
